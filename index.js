--- conflicted
+++ resolved
@@ -255,8 +255,8 @@
   defaultBinaries: {
     default: 'firefox',
     darwin: '/Applications/Firefox.app/Contents/MacOS/firefox-bin',
-    win32: process.env.ProgramFiles + '\\Mozilla Firefox\\firefox.exe'
-	win64: process.env["ProgramFiles(x86)"] + '\\Mozilla Firefox\\firefox.exe'
+    win32: process.env.ProgramFiles + '\\Mozilla Firefox\\firefox.exe',
+    win64: process.env['ProgramFiles(x86)'] + '\\Mozilla Firefox\\firefox.exe'
   },
 
   /**
@@ -280,7 +280,8 @@
       name: 'Firefox Nightly',
       linux: 'firefox',
       darwin: '/Applications/FirefoxNightlyDebug.app/Contents/MacOS/firefox-bin',
-      win32: process.env.ProgramFiles + '\\Nightly\\firefox.exe'
+      win32: process.env.ProgramFiles + '\\Nightly\\firefox.exe',
+      win64: process.env['ProgramFiles(x86)'] + '\\Mozilla Firefox Nightly\\firefox.exe'
     },
 
     /**
@@ -294,7 +295,8 @@
       name: 'Firefox Aurora',
       linux: 'firefox',
       darwin: '/Applications/FirefoxAuroraDebug.app/Contents/MacOS/firefox-bin',
-      win32: process.env.ProgramFiles + '\\AuroraDebug\\firefox.exe'
+      win32: process.env.ProgramFiles + '\\AuroraDebug\\firefox.exe',
+      win64: process.env['ProgramFiles(x86)'] + '\\Mozilla AuroraDebug\\firefox.exe'
     },
 
     /**
@@ -308,7 +310,8 @@
       name: 'Firefox OS',
       linux: 'b2g',
       darwin: '/Applications/B2G.app/Contents/MacOS/b2g',
-      win32: process.env.ProgramFiles + '\\B2G\\b2g.exe'
+      win32: process.env.ProgramFiles + '\\B2G\\b2g.exe',
+      win64: process.env.ProgramFiles + '\\B2G\\b2g.exe'
     }
   },
 
@@ -583,20 +586,16 @@
   _getDefaultBinary: function () {
     var platform = process.platform;
 
-<<<<<<< HEAD
     // check default binary for linuy
     if (platform !== 'darwin' && platform !== 'win32' && this.defaultBinaries[platform]) {
       return which(this.defaultBinaries.linux);
     }
 
-=======
-	// check to see if we are on Windows x64
-	if (platform === "win32" && process.arch === "x64")
-	{
-		platform = "win64";
-	}
+    // check to see if we are on Windows x64
+    if (platform === 'win32' && process.arch === 'x64') {
+      platform = 'win64';
+    }
 	
->>>>>>> 96c47e08
     return this.defaultBinaries[platform] ?
       this.defaultBinaries[platform] :
       which(this.defaultBinaries.default);
